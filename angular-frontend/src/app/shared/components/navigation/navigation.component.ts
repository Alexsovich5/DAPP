--- conflicted
+++ resolved
@@ -679,11 +679,7 @@
       case 'Escape':
         event.preventDefault();
         this.closeUserMenu();
-<<<<<<< HEAD
-        (document.querySelector('.user-menu') as HTMLElement)?.focus();
-=======
         (document.querySelector('.user-menu') as HTMLElement | null)?.focus();
->>>>>>> a6e0ff01
         break;
 
       case 'Home':

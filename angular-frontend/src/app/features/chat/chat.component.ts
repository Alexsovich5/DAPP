import { Component, OnInit, OnDestroy, ViewChild, ElementRef } from '@angular/core';
import { FormBuilder, FormGroup, Validators, ReactiveFormsModule } from '@angular/forms';
import { ActivatedRoute, Router } from '@angular/router';
import { CommonModule } from '@angular/common';
import { MatCardModule } from '@angular/material/card';
import { MatButtonModule } from '@angular/material/button';
import { MatFormFieldModule } from '@angular/material/form-field';
import { MatInputModule } from '@angular/material/input';
import { MatIconModule } from '@angular/material/icon';
import { MatProgressBarModule } from '@angular/material/progress-bar';
import { MatToolbarModule } from '@angular/material/toolbar';
import { MatDividerModule } from '@angular/material/divider';
import { MatProgressSpinnerModule } from '@angular/material/progress-spinner';
import { ChatService, TypingUser } from '../../core/services/chat.service';
import { AuthService } from '../../core/services/auth.service';
import { TypingIndicatorComponent } from '../../shared/components/typing-indicator/typing-indicator.component';
import { Subscription } from 'rxjs';
import { debounceTime, distinctUntilChanged } from 'rxjs/operators';

interface Message {
  id: string;
  senderId: string;
  content: string;
  timestamp: string;
  isRead: boolean;
}

interface ChatUser {
  _id: string;
  firstName: string;
  lastName: string;
  profilePicture?: string;
  lastActive?: string; // Changed from Date to string to match service response
}

@Component({
  selector: 'app-chat',
  templateUrl: './chat.component.html',
  styleUrls: ['./chat.component.scss'],
  standalone: true,
  imports: [
    CommonModule,
    ReactiveFormsModule,
    MatCardModule,
    MatButtonModule,
    MatFormFieldModule,
    MatInputModule,
    MatIconModule,
    MatProgressBarModule,
    MatToolbarModule,
    MatDividerModule,
    MatProgressSpinnerModule,
    TypingIndicatorComponent
  ]
})
export class ChatComponent implements OnInit, OnDestroy {
  @ViewChild('messageContainer') private messageContainer!: ElementRef;

  chatForm: FormGroup;
  messages: Message[] = [];
  chatPartner: ChatUser | null = null;
  isLoading = true;
  isSending = false;
  error: string | null = null;
  userId: string | null = null;

  // Typing indicator properties
  typingUsers: TypingUser[] = [];
  private typingHandler?: (inputValue: string) => void;
  private subscriptions = new Subscription();
  private currentUserId: string | null = null;

  constructor(
    private fb: FormBuilder,
    private chatService: ChatService,
    private authService: AuthService,
    private route: ActivatedRoute,
    private router: Router
  ) {
    this.chatForm = this.fb.group({
      message: ['', [Validators.required]]
    });
  }

  ngOnInit(): void {
    // Get current user ID from auth service
    this.authService.getCurrentUser().subscribe(user => {
      if (user) {
        this.currentUserId = user.id.toString();
        this.chatService.setCurrentUser(this.currentUserId);
      }
    });

    this.userId = this.route.snapshot.paramMap.get('id');
    if (this.userId) {
      this.loadChatData();
      this.setupTypingIndicators();
    } else {
      this.error = 'Invalid chat. Please go back to matches.';
      this.isLoading = false;
    }
  }

  ngOnDestroy(): void {
    // Cleanup subscriptions
    this.subscriptions.unsubscribe();

    // Stop any active typing indicators
    if (this.userId) {
      this.chatService.stopTyping(this.userId);
    }

    // Cleanup any subscriptions or WebSocket connections
    this.chatService.disconnect();
  }

  loadChatData(): void {
    this.isLoading = true;
    this.error = null;

    this.chatService.getChatData(this.userId!).subscribe({
      next: (data) => {
        this.chatPartner = data.user;
        this.messages = data.messages;
        this.scrollToBottom();
      },
      error: (err) => {
        console.error('Error fetching chat data:', err);
        this.error = 'Failed to load chat. Please try again later.';
      },
      complete: () => {
        this.isLoading = false;
      }
    });
  }

<<<<<<< HEAD
  // Removed duplicate method - using enhanced version below
=======

>>>>>>> a6e0ff01

  private scrollToBottom(): void {
    setTimeout(() => {
      try {
        this.messageContainer.nativeElement.scrollTop =
          this.messageContainer.nativeElement.scrollHeight;
      } catch (err) {}
    });
  }

  calculateAge(dateOfBirth: string): number {
    const today = new Date();
    const birthDate = new Date(dateOfBirth);
    let age = today.getFullYear() - birthDate.getFullYear();
    const m = today.getMonth() - birthDate.getMonth();
    if (m < 0 || (m === 0 && today.getDate() < birthDate.getDate())) {
      age--;
    }
    return age;
  }

  formatTime(timestamp: string): string {
    const date = new Date(timestamp);
    const now = new Date();

    // Today
    if (date.toDateString() === now.toDateString()) {
      return date.toLocaleTimeString([], { hour: '2-digit', minute: '2-digit' });
    }

    // Yesterday
    const yesterday = new Date();
    yesterday.setDate(yesterday.getDate() - 1);
    if (date.toDateString() === yesterday.toDateString()) {
      return `Yesterday ${date.toLocaleTimeString([], { hour: '2-digit', minute: '2-digit' })}`;
    }

    // Older
    return `${date.toLocaleDateString()} ${date.toLocaleTimeString([], { hour: '2-digit', minute: '2-digit' })}`;
  }

  navigateToMatches(): void {
    this.router.navigate(['/matches']);
  }

  navigateToPreferences(): void {
    this.router.navigate(['/preferences']);
  }

  // === TYPING INDICATOR METHODS ===

  private setupTypingIndicators(): void {
    // Set current user ID in chat service
    this.chatService.setCurrentUserId(this.currentUserId);

    // Subscribe to enhanced typing users for this chat
    this.subscriptions.add(
      this.chatService.getEnhancedTypingUsers().subscribe(users => {
        this.typingUsers = users;
        // Scroll to bottom when typing indicators appear/disappear
        if (users.length > 0) {
          setTimeout(() => this.scrollToBottom(), 100);
        }
      })
    );

    // Setup connection activity tracking
    this.setupConnectionActivity();

    // Setup typing detection for message input
    this.setupTypingDetection();
  }

  private setupConnectionActivity(): void {
    // Mock connection activity for demonstration
    // In real implementation, this would come from API/WebSocket
    if (this.userId && this.chatPartner) {
      this.chatService.updateConnectionActivity(this.userId, {
        connectionStage: 'soul_discovery', // This should come from actual connection data
        compatibilityScore: 85, // This should come from actual compatibility calculation
        lastActivity: new Date(),
        connectionEnergy: 'high'
      });

      // Set initial emotional state (could be determined by mood selector)
      this.chatService.setEmotionalState(this.userId, 'contemplative');
    }
  }

  private setupTypingDetection(): void {
    if (!this.userId) return;

    // Create enhanced current user data for typing indicators
    const currentUserData: TypingUser = {
      id: this.currentUserId,
      name: 'You', // This should come from user profile
      avatar: undefined, // Optional avatar URL
      connectionStage: 'soul_discovery', // Should come from connection data
      emotionalState: 'contemplative', // Should come from mood selector
      compatibilityScore: 85 // Should come from compatibility calculation
    };

    // Create typing handler
    this.typingHandler = this.chatService.createTypingHandler(this.userId, currentUserData);

    // Subscribe to form control changes
    this.subscriptions.add(
      this.chatForm.get('message')?.valueChanges.pipe(
        debounceTime(100), // Small debounce for performance
        distinctUntilChanged()
      ).subscribe(value => {
        if (this.typingHandler) {
          this.typingHandler(value || '');
        }
      }) || new Subscription()
    );
  }

  // Enhanced message sending to stop typing indicator
  onSendMessage(): void {
    if (!this.chatForm.valid || this.isSending) return;

    const message = this.chatForm.get('message')?.value.trim();
    if (!message) return;

    // Stop typing indicator before sending
    if (this.userId) {
      this.chatService.stopTyping(this.userId);
    }

    this.isSending = true;

    this.chatService.sendMessage(this.userId!, message).subscribe({
      next: (newMessage) => {
        this.messages = [...this.messages, newMessage];
        this.chatForm.reset();
        this.scrollToBottom();
      },
      error: (err) => {
        this.error = 'Failed to send message. Please try again.';
      },
      complete: () => {
        this.isSending = false;
      }
    });
  }

  // Method to check if someone is typing
  get hasTypingUsers(): boolean {
    return this.typingUsers.length > 0;
  }

  // Method to get typing indicator position class
  get typingIndicatorClass(): string {
    return this.hasTypingUsers ? 'typing-visible' : 'typing-hidden';
  }
}<|MERGE_RESOLUTION|>--- conflicted
+++ resolved
@@ -134,11 +134,6 @@
     });
   }
 
-<<<<<<< HEAD
-  // Removed duplicate method - using enhanced version below
-=======
-
->>>>>>> a6e0ff01
 
   private scrollToBottom(): void {
     setTimeout(() => {

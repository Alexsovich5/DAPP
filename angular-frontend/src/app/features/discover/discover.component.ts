import { Component, OnInit, OnDestroy } from '@angular/core';
import { CommonModule } from '@angular/common';
import { MatCardModule } from '@angular/material/card';
import { MatButtonModule } from '@angular/material/button';
import { MatIconModule } from '@angular/material/icon';
import { MatProgressBarModule } from '@angular/material/progress-bar';
import { MatDividerModule } from '@angular/material/divider';
import { MatChipsModule } from '@angular/material/chips';
import { MatTooltipModule } from '@angular/material/tooltip';
import { MatSlideToggleModule } from '@angular/material/slide-toggle';
import { MatSliderModule } from '@angular/material/slider';
import { FormsModule } from '@angular/forms';
import { trigger, state, style, animate, transition } from '@angular/animations';
import { Router } from '@angular/router';
import { SoulConnectionService } from '@core/services/soul-connection.service';
import { AuthService } from '@core/services/auth.service';
import { ErrorLoggingService } from '@core/services/error-logging.service';
import { HapticFeedbackService } from '@core/services/haptic-feedback.service';
import { ErrorBoundaryComponent } from '@shared/components/error-boundary/error-boundary.component';
import { DiscoverEmptyStateComponent } from './discover-empty-state.component';
import { SoulLoadingComponent } from '@shared/components/soul-loading/soul-loading.component';
import { CompatibilityScoreComponent } from '@shared/components/compatibility-score/compatibility-score.component';
import { SoulOrbComponent } from '@shared/components/soul-orb/soul-orb.component';
import { OnboardingTargetDirective } from '@shared/directives/onboarding-target.directive';
import { SwipeDirective } from '@shared/directives/swipe.directive';
import { ABTestDirective, ABTestConfigPipe } from '@shared/directives/ab-test.directive';
import { SwipeEvent } from '@core/services/swipe-gesture.service';
import { ABTestingService } from '@core/services/ab-testing.service';
import { DiscoveryResponse, DiscoveryRequest, SoulConnectionCreate } from '../../core/interfaces/soul-connection.interfaces';
import { User } from '../../core/interfaces/auth.interfaces';

@Component({
  selector: 'app-discover',
  template: `
<<<<<<< HEAD
    <!-- Temporarily removed error boundary for compilation fix -->
=======
    <app-error-boundary
      [retryCallback]="retryDiscovery"
      errorTitle="Discovery Error"
      errorMessage="Unable to load soul connections. Please try again.">
>>>>>>> a6e0ff01
      <div class="discover-container">
        <!-- Soul Discovery Header -->
        <div class="discovery-header" role="banner">
          <h1 id="discovery-title">Soul Discovery</h1>
          <p class="tagline" aria-describedby="discovery-title">Discover connections based on emotional compatibility, not just photos</p>
        </div>

        <!-- Discovery Filters -->
        <div
          class="discovery-filters"
          [class.expanded]="showFilters"
          role="region"
          aria-labelledby="filters-title"
          appOnboardingTarget="discovery-filters"
          onboardingTour="discovery-tour"
          [onboardingAutoTrigger]="true">
          <button
            class="filter-toggle"
            type="button"
            [attr.aria-expanded]="showFilters"
            aria-controls="filter-content"
            aria-label="Toggle discovery filters"
            (click)="toggleFilters()"
            (keydown.enter)="toggleFilters()"
            (keydown.space)="toggleFilters(); $event.preventDefault()">
            <mat-icon aria-hidden="true">tune</mat-icon>
            <span id="filters-title">Filters</span>
          </button>

          <div
            class="filter-content"
            *ngIf="showFilters"
            id="filter-content"
            role="group"
            aria-label="Discovery filter options">
            <div class="filter-group" role="group" aria-labelledby="hide-photos-label">
              <label id="hide-photos-label" for="hide-photos-toggle">Hide Photos Initially</label>
              <mat-slide-toggle
                id="hide-photos-toggle"
                name="hide_photos"
                [(ngModel)]="discoveryFilters.hide_photos"
                [attr.aria-describedby]="'hide-photos-desc'"
                (change)="onFiltersChange()"
                (keydown)="handleFilterKeydown($event, 'toggle')">
              </mat-slide-toggle>
              <div id="hide-photos-desc" class="sr-only">
                When enabled, profile photos will be hidden until you connect with someone
              </div>
            </div>

            <div class="filter-group" role="group" aria-labelledby="min-compatibility-label">
              <label id="min-compatibility-label" for="min-compatibility-slider">
                Minimum Compatibility: {{ discoveryFilters.min_compatibility }}%
              </label>
              <mat-slider
                id="min-compatibility-slider"
                name="min_compatibility"
                min="30"
                max="95"
                step="5"
                [(ngModel)]="discoveryFilters.min_compatibility"
                [attr.aria-valuetext]="discoveryFilters.min_compatibility + ' percent minimum compatibility'"
                aria-label="Minimum compatibility percentage"
                (input)="onFiltersChange()"
                (keydown)="handleFilterKeydown($event, 'slider')">
              </mat-slider>
            </div>

            <div class="filter-group" role="group" aria-labelledby="max-results-label">
              <label id="max-results-label" for="max-results-slider">Max Results</label>
              <mat-slider
                id="max-results-slider"
                name="max_results"
                min="5"
                max="20"
                step="1"
                [(ngModel)]="discoveryFilters.max_results"
                [attr.aria-valuetext]="discoveryFilters.max_results + ' profiles maximum'"
                aria-label="Maximum number of profiles to show"
                (input)="onFiltersChange()"
                (keydown)="handleFilterKeydown($event, 'slider')">
              </mat-slider>
              <small aria-live="polite">{{ discoveryFilters.max_results }} profiles</small>
            </div>
          </div>
        </div>
      </div>

      <!-- Onboarding Check -->
      <div
        class="onboarding-required"
        *ngIf="needsOnboarding"
        role="main"
        aria-labelledby="onboarding-title">
        <div class="onboarding-card">
          <mat-icon class="onboarding-icon" aria-hidden="true">psychology</mat-icon>
          <h2 id="onboarding-title">Complete Your Soul Profile</h2>
          <p>Before discovering connections, please complete your emotional onboarding to enable our compatibility algorithms.</p>
          <button
            mat-raised-button
            color="primary"
            type="button"
            aria-label="Complete soul profile to start discovering connections"
            (click)="goToOnboarding()"
            (keydown.enter)="goToOnboarding()">
            Complete Soul Profile
          </button>
        </div>
      </div>

      <!-- Discovery Content -->
        <div
        class="discovery-content"
        *ngIf="!needsOnboarding"
        role="main"
        aria-label="Soul connection discovery results">
        <!-- Soul Loading State -->
        <app-soul-loading
          *ngIf="isLoading"
          size="large"
          variant="immersive"
          title="Discovering Soul Connections"
          subtitle="We're analyzing compatibility based on your emotional profile and values"
          [showProgress]="true"
          [progressSteps]="4"
          [currentProgress]="loadingProgress">
        </app-soul-loading>

        <!-- Error State -->
        <div
          class="error-container"
          *ngIf="error"
          role="alert"
          aria-live="assertive">
          <mat-icon class="error-icon" aria-hidden="true">error</mat-icon>
          <h3>Something went wrong</h3>
          <p>{{ error }}</p>
          <button
            mat-button
            type="button"
            aria-label="Retry loading soul connections"
            (click)="loadDiscoveries()"
            (keydown.enter)="loadDiscoveries()">
            Try Again
          </button>
        </div>

        <!-- No Matches State -->
        <div
          class="no-matches-container"
          *ngIf="!isLoading && !error && discoveries.length === 0"
          role="region"
          aria-label="No matches found">
          <app-discover-empty-state
            (refreshMatches)="loadDiscoveries()"
            (updateProfile)="goToProfile()">
          </app-discover-empty-state>
        </div>

        <!-- Keyboard Navigation Instructions -->
        <div
          class="keyboard-help"
          *ngIf="!isLoading && !error && discoveries.length > 0"
          role="complementary"
          aria-label="Keyboard navigation instructions">
          <details>
            <summary>Keyboard Navigation Help</summary>
            <div class="help-content">
              <h4>Discovery Cards Navigation:</h4>
              <ul>
                <li><kbd>↑</kbd><kbd>↓</kbd><kbd>←</kbd><kbd>→</kbd> Navigate between cards</li>
                <li><kbd>Enter</kbd> or <kbd>Space</kbd> Focus card actions</li>
                <li><kbd>C</kbd> Quick connect with current profile</li>
                <li><kbd>P</kbd> Quick pass on current profile</li>
                <li><kbd>Home</kbd> Go to first card</li>
                <li><kbd>End</kbd> Go to last card</li>
                <li><kbd>Esc</kbd> Return to main list</li>
              </ul>
              <h4>Action Buttons:</h4>
              <ul>
                <li><kbd>←</kbd><kbd>→</kbd> Navigate between Pass and Connect buttons</li>
                <li><kbd>Enter</kbd> or <kbd>Space</kbd> Activate button</li>
                <li><kbd>Esc</kbd> Return to card</li>
              </ul>
            </div>
          </details>
        </div>

        <!-- Discovery Cards -->
        <div
          class="discovery-cards"
          *ngIf="!isLoading && !error && discoveries.length > 0"
          role="list"
          [attr.aria-label]="discoveries.length + ' soul connection matches found'"
          tabindex="-1"
          class="stagger">
          <!-- Undo banner -->
          <div class="undo-banner" *ngIf="lastAction" role="status" aria-live="polite">
            <span>{{ lastAction.message }}</span>
            <button type="button" class="undo-btn" (click)="undoLastAction()">Undo</button>
          </div>
          <article
            *ngFor="let discovery of discoveries; trackBy: trackByUserId; let i = index"
            class="soul-card discovery-card"
            role="listitem"
            [attr.aria-labelledby]="'card-title-' + discovery.user_id"
            [attr.aria-describedby]="'card-desc-' + discovery.user_id"
            [@cardAnimation]="getCardAnimation(discovery.user_id)"
            [attr.tabindex]="i === currentCardIndex ? 0 : -1"
            [attr.data-card-index]="i"
            appSwipe
            [swipeConfig]="getSwipeConfig()"
            [swipeEnabled]="true"
            (swipeLeft)="onSwipeLeft(discovery, $event)"
            (swipeRight)="onSwipeRight(discovery, $event)"
            (swipeUp)="onSwipeUp(discovery, $event)"
            (swipeMove)="onSwipeMove($event)"
            (keydown)="handleCardKeydown($event, discovery, i)"
            (focus)="onCardFocus(i)"
            (blur)="onCardBlur(i)"
            (mouseenter)="onCardHover(discovery, true)"
            (mouseleave)="onCardHover(discovery, false)">

            <!-- Soul Connection Display -->
            <div class="soul-connection-header"
                 appOnboardingTarget="soul-connection-display">
              <app-soul-orb
                size="medium"
                [state]="getSoulOrbState(discovery)"
                [energyLevel]="getEnergyLevel(discovery.compatibility.total_compatibility)"
                [compatibilityScore]="discovery.compatibility.total_compatibility"
                [showCompatibility]="true"
                [showParticles]="discovery.compatibility.total_compatibility >= 70"
                [showSparkles]="discovery.compatibility.total_compatibility >= 80"
                appOnboardingTarget="soul-orb">
              </app-soul-orb>

              <app-compatibility-score
                [score]="discovery.compatibility.total_compatibility"
                size="small"
                [animated]="false"
                [showDescription]="false"
                [showIndicators]="false"
                [breakdown]="discovery.compatibility.breakdown"
                appOnboardingTarget="compatibility-score">
              </app-compatibility-score>
            </div>

            <!-- Profile Preview -->
            <div
              class="profile-preview"
              role="group"
              [attr.aria-labelledby]="'card-title-' + discovery.user_id">
              <div class="profile-header">
                <h3 [id]="'card-title-' + discovery.user_id">{{ discovery.profile_preview.first_name }}</h3>
                <span
                  class="age"
                  [attr.aria-label]="discovery.profile_preview.age + ' years old'">
                  {{ discovery.profile_preview.age }}
                </span>
                <span
                  class="location"
                  *ngIf="discovery.profile_preview.location"
                  [attr.aria-label]="'Located in ' + discovery.profile_preview.location">
                  <mat-icon aria-hidden="true">location_on</mat-icon>
                  {{ discovery.profile_preview.location }}
                </span>
              </div>

              <!-- Photo Placeholder (if hidden) -->
              <div
                class="photo-placeholder"
                *ngIf="discovery.is_photo_hidden"
                role="img"
                aria-label="Photo will be revealed after connecting">
                <mat-icon aria-hidden="true">psychology</mat-icon>
                <p>Photo revealed after connection</p>
              </div>

              <!-- Bio Preview -->
              <div
                class="bio-preview"
                *ngIf="discovery.profile_preview.bio"
                role="region"
                aria-label="Profile bio">
                <p>{{ discovery.profile_preview.bio }}</p>
              </div>

              <!-- Interests Preview -->
              <div
                class="interests-preview"
                *ngIf="discovery.profile_preview.interests?.length"
                role="region"
                [attr.aria-labelledby]="'interests-heading-' + discovery.user_id">
                <h4 id="interests-heading-{{ discovery.user_id }}">Shared Interests</h4>
                <div
                  class="interest-chips"
                  role="list"
                  [attr.aria-label]="discovery.profile_preview.interests.length + ' shared interests'">
                  <mat-chip
                    *ngFor="let interest of discovery.profile_preview.interests.slice(0, 3)"
                    class="interest-chip"
                    role="listitem"
                    [attr.aria-label]="'Shared interest: ' + interest">
                    {{ interest }}
                  </mat-chip>
                  <span
                    *ngIf="discovery.profile_preview.interests.length > 3"
                    class="more-interests"
                    [attr.aria-label]="'Plus ' + (discovery.profile_preview.interests.length - 3) + ' more shared interests'">
                    +{{ discovery.profile_preview.interests.length - 3 }} more
                  </span>
                </div>
              </div>

              <!-- Emotional Depth Score -->
              <div
                class="emotional-depth"
                *ngIf="discovery.profile_preview.emotional_depth_score"
                role="group"
                [attr.aria-labelledby]="'depth-label-' + discovery.user_id">
                <span
                  class="depth-label"
                  [id]="'depth-label-' + discovery.user_id">Emotional Depth:</span>
                <div
                  class="depth-bar"
                  role="progressbar"
                  [attr.aria-valuenow]="discovery.profile_preview.emotional_depth_score"
                  aria-valuemin="0"
                  aria-valuemax="100"
                  [attr.aria-label]="'Emotional depth score: ' + discovery.profile_preview.emotional_depth_score + ' out of 100'">
                  <div
                    class="depth-fill"
                    [style.width.%]="discovery.profile_preview.emotional_depth_score"
                    aria-hidden="true">
                  </div>
                </div>
                <span
                  class="depth-score"
                  aria-hidden="true">{{ discovery.profile_preview.emotional_depth_score }}/100</span>
              </div>
            </div>

            <!-- Compatibility Breakdown -->
            <div class="compatibility-breakdown">
              <h4>Compatibility Breakdown</h4>
              <div class="breakdown-items">
                <div class="breakdown-item" *ngFor="let item of getCompatibilityBreakdown(discovery.compatibility.breakdown)">
                  <span class="item-label">{{ item.label }}</span>
                  <div class="item-bar">
                    <div class="item-fill" [style.width.%]="item.score" [style.background-color]="item.color"></div>
                  </div>
                  <span class="item-score">{{ item.score }}%</span>
                </div>
              </div>
            </div>

            <!-- Compatibility Explanation -->
            <div class="compatibility-explanation">
              <p>{{ discovery.compatibility.explanation }}</p>
            </div>

            <!-- Action Buttons -->
            <div
              class="card-actions"
              role="group"
              [attr.aria-label]="'Actions for ' + discovery.profile_preview.first_name + ' profile'">
              <button
                mat-fab
                class="pass-btn"
                type="button"
                [attr.aria-label]="'Pass on ' + discovery.profile_preview.first_name + ' profile'"
                [attr.aria-describedby]="'card-desc-' + discovery.user_id"
                (click)="onPass(discovery.user_id)"
                (keydown)="handleActionButtonKeydown($event, 'pass', discovery)"
                [disabled]="isActing"
                matTooltip="Pass on this connection">
                <mat-icon aria-hidden="true">close</mat-icon>
                <span class="sr-only">Pass</span>
              </button>

              <button
                mat-fab
                class="connect-btn"
                type="button"
                [attr.aria-label]="'Start soul connection with ' + discovery.profile_preview.first_name + ', ' + discovery.compatibility.total_compatibility + '% compatibility'"
                [attr.aria-describedby]="'card-desc-' + discovery.user_id"
                (click)="onConnect(discovery)"
                (keydown)="handleActionButtonKeydown($event, 'connect', discovery)"
                [disabled]="isActing"
                matTooltip="Start soul connection">
                <mat-icon aria-hidden="true">favorite</mat-icon>
                <span class="sr-only">Connect</span>
              </button>
            </div>

            <!-- Hidden description for screen readers -->
            <div
              [id]="'card-desc-' + discovery.user_id"
              class="sr-only">
              {{ getCardDescriptionForScreenReader(discovery) }}
            </div>
          </article>
        </div>
      </div>
    <!-- End of template -->
  `,
  styleUrls: ['./discover.component.scss'],
  standalone: true,
  imports: [
    CommonModule,
    FormsModule,
    MatCardModule,
    MatButtonModule,
    MatIconModule,
    MatProgressBarModule,
    MatDividerModule,
    MatChipsModule,
    MatTooltipModule,
    MatSlideToggleModule,
    MatSliderModule,
    ErrorBoundaryComponent,
    DiscoverEmptyStateComponent,
    SoulLoadingComponent,
    CompatibilityScoreComponent,
    SoulOrbComponent,
    OnboardingTargetDirective,
    SwipeDirective,
    ABTestDirective,
    ABTestConfigPipe
  ],
  animations: [
    trigger('cardAnimation', [
      state('default', style({
        transform: 'scale(1)',
        opacity: 1
      })),
      state('connect', style({
        transform: 'scale(0.8)',
        opacity: 0
      })),
      state('pass', style({
        transform: 'translateX(-100%)',
        opacity: 0
      })),
      transition('default => connect', animate('300ms ease-out')),
      transition('default => pass', animate('300ms ease-out'))
    ])
  ]
})
export class DiscoverComponent implements OnInit, OnDestroy {
  discoveries: DiscoveryResponse[] = [];
  currentUser: User | null = null;
  isLoading = false;
  isActing = false;
  error: string | null = null;
  needsOnboarding = false;
  showFilters = false;
  cardAnimations: Map<number, string> = new Map();
  loadingProgress = 0;

  // Keyboard navigation state
  currentCardIndex = 0;
  isCardFocused = false;

  // Card interaction state
  hoveredCards = new Set<number>();
  lastAction: { type: 'pass' | 'connect' | 'super_like'; item: DiscoveryResponse; index: number; message: string; timeoutId: any } | null = null;

  discoveryFilters: DiscoveryRequest = {
    max_results: 10,
    min_compatibility: 50,
    hide_photos: true,
    age_range_min: 21,
    age_range_max: 35
  };

  constructor(
    private readonly router: Router,
    private readonly soulConnectionService: SoulConnectionService,
    private readonly authService: AuthService,
    private readonly errorLoggingService: ErrorLoggingService,
    private readonly hapticFeedbackService: HapticFeedbackService,
    private readonly abTestingService: ABTestingService
  ) {}

  ngOnInit(): void {
    // Initialize A/B testing
    this.initializeABTesting();
    
    // Check authentication and onboarding status
    this.authService.currentUser$.subscribe(user => {
      this.currentUser = user;

      if (!user) {
        this.router.navigate(['/login']);
        return;
      }

      // Check if user needs emotional onboarding
      this.needsOnboarding = this.soulConnectionService.needsEmotionalOnboarding(user);

      if (!this.needsOnboarding) {
        this.loadDiscoveries();
      }
    });
  }

  loadDiscoveries(): void {
    this.currentCardIndex = 0; // Reset card navigation
    console.log('Loading discoveries with filters:', this.discoveryFilters);
    this.announceAction('Loading soul connections...');
    // Trigger loading haptic feedback
    this.hapticFeedbackService.triggerLoadingFeedback();

    this.loadDiscoveriesWithProgress();
  }

  onFiltersChange(): void {
    // Debounce filter changes
    setTimeout(() => {
      if (!this.needsOnboarding) {
        this.loadDiscoveries();
      }
    }, 500);
  }

  toggleFilters(): void {
    this.showFilters = !this.showFilters;
    this.announceAction(this.showFilters ? 'Filters expanded' : 'Filters collapsed');

    // Focus first filter control when opening
    if (this.showFilters) {
      setTimeout(() => {
        const firstFilterControl = document.querySelector('.filter-content mat-slide-toggle, .filter-content mat-slider') as HTMLElement;
        firstFilterControl?.focus();
      }, 100);
    }
  }

  resetFilters(): void {
    this.discoveryFilters = {
      max_results: 10,
      min_compatibility: 50,
      hide_photos: true
    };
    this.loadDiscoveries();
  }

  goToOnboarding(): void {
    this.router.navigate(['/onboarding']);
  }

  goToProfile(): void {
    this.router.navigate(['/profile']);
  }


  onPass(userId: number): void {
    if (this.isActing) return;

    const discovery = this.discoveries.find(d => d.user_id === userId);
    const firstName = discovery?.profile_preview.first_name || 'this profile';

    this.isActing = true;
    this.cardAnimations.set(userId, 'pass');
    // Trigger gentle pass haptic feedback
    this.hapticFeedbackService.triggerPassFeedback();
    this.announceAction(`Passing on ${firstName}'s profile...`);

    // Remove from discoveries after animation
    setTimeout(() => {
      const removedIndex = this.discoveries.findIndex(d => d.user_id === userId);
      const removedItem = this.discoveries.find(d => d.user_id === userId)!;
      this.discoveries = this.discoveries.filter(d => d.user_id !== userId);
      this.queueUndo('pass', removedItem, removedIndex, `Passed on ${firstName}.`);
      this.isActing = false;

      // Update navigation index if needed
      if (this.currentCardIndex >= this.discoveries.length) {
        this.currentCardIndex = Math.max(0, this.discoveries.length - 1);
      }

      // Focus next card if available
      if (this.discoveries.length > 0) {
        setTimeout(() => {
          this.navigateToCard(this.currentCardIndex);
          this.announceAction(`Passed on ${firstName}. ${this.discoveries.length} profile${this.discoveries.length === 1 ? '' : 's'} remaining.`);
        }, 100);
      } else {
        this.announceAction(`Passed on ${firstName}. No more profiles to review.`);
      }
    }, 300);
  }

  getCardAnimation(userId: number): string {
    return this.cardAnimations.get(userId) || 'default';
  }

  getCompatibilityColor(score: number): string {
    return this.soulConnectionService.getMatchQualityColor(score);
  }

  getCompatibilityBreakdown(breakdown: any): Array<{label: string, score: number, color: string}> {
    const items = [
      { key: 'interests', label: 'Interests', color: '#8b5cf6' },
      { key: 'values', label: 'Values', color: '#ec4899' },
      { key: 'demographics', label: 'Demographics', color: '#06b6d4' },
      { key: 'communication', label: 'Communication', color: '#10b981' },
      { key: 'personality', label: 'Personality', color: '#f59e0b' }
    ];

    return items.map(item => ({
      label: item.label,
      score: breakdown[item.key] || 0,
      color: item.color
    }));
  }

  trackByUserId(_index: number, discovery: DiscoveryResponse): number {
    return discovery.user_id;
  }

  /**
   * Retry callback for error boundary
   */
  retryDiscovery = (): void => {
    this.loadDiscoveries();
  }

  /**
   * Get aria label for compatibility header
   */
  getCompatibilityHeaderAriaLabel(discovery: DiscoveryResponse): string {
    return `${discovery.compatibility.total_compatibility}% compatibility score, ${discovery.compatibility.match_quality} match quality`;
  }

  /**
   * Get comprehensive card description for screen readers
   */
  getCardDescriptionForScreenReader(discovery: DiscoveryResponse): string {
    const age = discovery.profile_preview.age;
    const location = discovery.profile_preview.location ? `, located in ${discovery.profile_preview.location}` : '';
    const bio = discovery.profile_preview.bio ? `. ${discovery.profile_preview.bio}` : '';
    const interests = discovery.profile_preview.interests?.length
      ? `. Shared interests include: ${discovery.profile_preview.interests.slice(0, 3).join(', ')}`
      : '';
    const moreInterests = discovery.profile_preview.interests && discovery.profile_preview.interests.length > 3
      ? ` and ${discovery.profile_preview.interests.length - 3} more`
      : '';
    const emotionalDepth = discovery.profile_preview.emotional_depth_score
      ? `. Emotional depth score: ${discovery.profile_preview.emotional_depth_score} out of 100`
      : '';
    const explanation = discovery.compatibility.explanation ? `. ${discovery.compatibility.explanation}` : '';

    return `${age} years old${location}${bio}${interests}${moreInterests}${emotionalDepth}${explanation}`;
  }

  /**
   * Handle keyboard navigation for discovery cards
   */
  handleCardKeydown(event: KeyboardEvent, discovery: DiscoveryResponse, index: number): void {
    switch (event.key) {
      case 'ArrowDown':
      case 'ArrowRight':
        event.preventDefault();
        this.navigateToCard(index + 1);
        this.announceCardNavigation(index + 1);
        break;

      case 'ArrowUp':
      case 'ArrowLeft':
        event.preventDefault();
        this.navigateToCard(index - 1);
        this.announceCardNavigation(index - 1);
        break;

      case 'Home':
        event.preventDefault();
        this.navigateToCard(0);
        this.announceCardNavigation(0);
        break;

      case 'End':
        event.preventDefault();
        this.navigateToCard(this.discoveries.length - 1);
        this.announceCardNavigation(this.discoveries.length - 1);
        break;

      case 'Enter':
      case ' ':
        event.preventDefault();
        this.focusCardActions(discovery);
        break;

      case 'p':
      case 'P':
        event.preventDefault();
        this.onPass(discovery.user_id);
        this.announceAction(`Passed on ${discovery.profile_preview.first_name}'s profile`);
        break;

      case 'c':
      case 'C':
        event.preventDefault();
        this.onConnect(discovery);
        this.announceAction(`Connecting with ${discovery.profile_preview.first_name}`);
        break;

      case 'Escape':
        event.preventDefault();
        this.blurCurrentCard();
        break;
    }
  }

  /**
   * Navigate to a specific card index
   */
  private navigateToCard(targetIndex: number): void {
    if (this.discoveries.length === 0) return;

    // Wrap around navigation
    if (targetIndex < 0) {
      targetIndex = this.discoveries.length - 1;
    } else if (targetIndex >= this.discoveries.length) {
      targetIndex = 0;
    }

    this.currentCardIndex = targetIndex;

    // Focus the card element
    setTimeout(() => {
      const cardElement = document.querySelector(`[data-card-index="${targetIndex}"]`) as HTMLElement;
      cardElement?.focus();
    }, 0);
  }

  /**
   * Focus on card action buttons
   */
  private focusCardActions(discovery: DiscoveryResponse): void {
    setTimeout(() => {
      const cardElement = document.querySelector(`[data-card-index="${this.currentCardIndex}"]`);
      const firstActionButton = cardElement?.querySelector('.card-actions button') as HTMLElement;
      firstActionButton?.focus();
      this.announceAction(`Focused on actions for ${discovery.profile_preview.first_name}`);
    }, 0);
  }

  /**
   * Blur current card and return focus to main container
   */
  private blurCurrentCard(): void {
    const mainContainer = document.querySelector('.discovery-cards') as HTMLElement;
    mainContainer?.focus();
    this.announceAction('Returned to discovery list');
  }

  /**
   * Handle card focus events
   */
  onCardFocus(index: number): void {
    this.currentCardIndex = index;
    this.isCardFocused = true;
  }

  /**
   * Handle card blur events
   */
  onCardBlur(_index: number): void {
    this.isCardFocused = false;
  }

  /**
   * Announce card navigation to screen readers
   */
  private announceCardNavigation(newIndex: number): void {
    if (newIndex >= 0 && newIndex < this.discoveries.length) {
      const discovery = this.discoveries[newIndex];
      const announcement = `Card ${newIndex + 1} of ${this.discoveries.length}: ${discovery.profile_preview.first_name}, ${discovery.compatibility.total_compatibility}% compatibility`;
      this.announceAction(announcement);
    }
  }

  /**
   * Announce actions to screen readers using accessibility service
   */
  private announceAction(message: string): void {
    // Create live region for immediate announcements
    const announcement = document.createElement('div');
    announcement.setAttribute('aria-live', 'assertive');
    announcement.setAttribute('aria-atomic', 'true');
    announcement.className = 'sr-only';
    announcement.textContent = message;

    document.body.appendChild(announcement);

    // Remove after announcement
    setTimeout(() => {
      if (announcement.parentNode) {
        document.body.removeChild(announcement);
      }
    }, 1000);
  }

  /**
   * Handle keyboard navigation for action buttons within cards
   */
  handleActionButtonKeydown(event: KeyboardEvent, action: 'pass' | 'connect', discovery: DiscoveryResponse): void {
    const cardElement = (event.target as HTMLElement).closest('.soul-card');
    const actionButtons = Array.from(cardElement?.querySelectorAll('.card-actions button') || []) as HTMLElement[];
    const currentButtonIndex = actionButtons.findIndex(btn => btn === event.target);

    switch (event.key) {
      case 'ArrowLeft':
      case 'ArrowUp': {
        event.preventDefault();
        const prevButton = actionButtons[currentButtonIndex - 1] || actionButtons[actionButtons.length - 1];
        prevButton?.focus();
        break;
      }

      case 'ArrowRight':
      case 'ArrowDown': {
        event.preventDefault();
        const nextButton = actionButtons[currentButtonIndex + 1] || actionButtons[0];
        nextButton?.focus();
        break;
      }

      case 'Enter':
      case ' ':
        event.preventDefault();
        if (action === 'pass') {
          this.onPass(discovery.user_id);
          this.announceAction(`Passed on ${discovery.profile_preview.first_name}'s profile`);
        } else {
          this.onConnect(discovery);
          this.announceAction(`Connecting with ${discovery.profile_preview.first_name}`);
        }
        break;

      case 'Escape': {
        event.preventDefault();
        // Return focus to the card
        const card = cardElement as HTMLElement;
        card?.focus();
        this.announceAction(`Returned to ${discovery.profile_preview.first_name}'s card`);
        break;
      }
    }
  }

  /**
   * Handle keyboard navigation for filter controls
   */
  handleFilterKeydown(event: KeyboardEvent, filterType: 'toggle' | 'slider'): void {
    const filterContainer = document.querySelector('.filter-content');
    const filterControls = Array.from(filterContainer?.querySelectorAll('mat-slide-toggle, mat-slider') || []) as HTMLElement[];
    const currentControlIndex = filterControls.findIndex(control =>
      control.contains(event.target as Node) || control === event.target
    );

    switch (event.key) {
      case 'ArrowDown': {
        event.preventDefault();
        const nextControl = filterControls[currentControlIndex + 1] || filterControls[0];
        nextControl?.focus();
        this.announceAction('Next filter control');
        break;
      }

      case 'ArrowUp': {
        event.preventDefault();
        const prevControl = filterControls[currentControlIndex - 1] || filterControls[filterControls.length - 1];
        prevControl?.focus();
        this.announceAction('Previous filter control');
        break;
      }

      case 'Home':
        event.preventDefault();
        filterControls[0]?.focus();
        this.announceAction('First filter control');
        break;

      case 'End':
        event.preventDefault();
        filterControls[filterControls.length - 1]?.focus();
        this.announceAction('Last filter control');
        break;

      case 'Escape': {
        event.preventDefault();
        const filterToggleButton = document.querySelector('.filter-toggle') as HTMLElement;
        filterToggleButton?.focus();
        this.announceAction('Returned to filter toggle button');
        break;
      }
    }

    // Announce filter value changes
    if (filterType === 'slider' && (event.key === 'ArrowLeft' || event.key === 'ArrowRight')) {
      setTimeout(() => {
        if (event.target && 'value' in event.target) {
          const slider = event.target as any;
          const ariaLabel = slider.getAttribute('aria-label') || 'Filter';
          this.announceAction(`${ariaLabel}: ${slider.value}`);
        }
      }, 100);
    }
  }

  /**
   * Handle card hover interactions for emotional feedback
   */
  onCardHover(discovery: DiscoveryResponse, isHovering: boolean): void {
    const userId = discovery.user_id;

    if (isHovering) {
      this.hoveredCards.add(userId);

      // Add compatibility-based class for special hover effects
      setTimeout(() => {
        const cardElement = document.querySelector(`[data-card-index="${this.discoveries.findIndex(d => d.user_id === userId)}"]`);
        if (cardElement && discovery.compatibility.total_compatibility >= 80) {
          cardElement.classList.add('high-compatibility');
        }
      }, 0);

      // Announce hover for screen readers if compatibility is high
      if (discovery.compatibility.total_compatibility >= 80) {
        this.announceAction(`High compatibility profile: ${discovery.profile_preview.first_name}, ${discovery.compatibility.total_compatibility}% match`);
        // Trigger haptic feedback for high compatibility
        this.hapticFeedbackService.triggerHighCompatibilityFeedback();
      } else {
        // Gentle hover feedback for medium compatibility
        this.hapticFeedbackService.triggerHoverFeedback();
      }

      // Trigger soul orb hover effects
      this.triggerSoulOrbInteraction(userId, 'hover');

    } else {
      this.hoveredCards.delete(userId);

      // Remove compatibility class
      setTimeout(() => {
        const cardElement = document.querySelector(`[data-card-index="${this.discoveries.findIndex(d => d.user_id === userId)}"]`);
        if (cardElement) {
          cardElement.classList.remove('high-compatibility');
        }
      }, 0);
    }
  }

  /**
   * Trigger soul orb interactions
   */
  private triggerSoulOrbInteraction(userId: number, interaction: 'hover' | 'connect' | 'pass'): void {
    // Find soul orb in the card and trigger appropriate interaction
    const cardIndex = this.discoveries.findIndex(d => d.user_id === userId);
    const cardElement = document.querySelector(`[data-card-index="${cardIndex}"]`);
    const soulOrbContainer = cardElement?.querySelector('.soul-orb-display');

    if (soulOrbContainer) {
      switch (interaction) {
        case 'hover':
          // Trigger hover effects on soul orb
          soulOrbContainer.dispatchEvent(new Event('mouseenter'));
          break;
        case 'connect': {
          // Trigger celebration animation
          const soulOrbComponent = soulOrbContainer.querySelector('app-soul-orb');
          if (soulOrbComponent) {
            // Access component instance if needed for celebration
            this.triggerConnectionCelebration(userId);
          }
          break;
        }
      }
    }
  }

  /**
   * Enhanced connection method with celebration
   */
  onConnect(discovery: DiscoveryResponse): void {
    if (this.isActing) return;

    this.isActing = true;
    this.cardAnimations.set(discovery.user_id, 'connect');

    // Trigger soul orb celebration before API call
    this.triggerSoulOrbInteraction(discovery.user_id, 'connect');

    // Trigger haptic feedback for connection attempt
    this.hapticFeedbackService.triggerCompatibilityFeedback(discovery.compatibility.total_compatibility);

    this.announceAction(`Initiating soul connection with ${discovery.profile_preview.first_name}...`);

    const connectionData: SoulConnectionCreate = {
      user2_id: discovery.user_id
    };

    this.soulConnectionService.initiateSoulConnection(connectionData).subscribe({
      next: (connection: any) => {
        // Enhanced success animation
        setTimeout(() => {
          // Trigger additional celebration effects
          this.triggerConnectionSuccessEffects(discovery);

          this.discoveries = this.discoveries.filter(d => d.user_id !== discovery.user_id);
          this.isActing = false;

          // Update navigation index if needed
          if (this.currentCardIndex >= this.discoveries.length) {
            this.currentCardIndex = Math.max(0, this.discoveries.length - 1);
          }

          this.announceAction(`Successfully connected with ${discovery.profile_preview.first_name}! Navigating to your connection...`);

          // Navigate to connection or show success message
          this.router.navigate(['/connections', connection.id]);
        }, 300);
      },
      error: (err) => {
        this.error = err.message || 'Failed to initiate connection';
        this.cardAnimations.set(discovery.user_id, 'default');
        this.isActing = false;
        this.announceAction(`Failed to connect with ${discovery.profile_preview.first_name}: ${this.error}`);
      }
    });
  }

  /**
   * Trigger connection celebration animation
   */
  private triggerConnectionCelebration(userId: number): void {
    const cardIndex = this.discoveries.findIndex(d => d.user_id === userId);
    const cardElement = document.querySelector(`[data-card-index="${cardIndex}"]`);

    if (cardElement) {
      // Add celebration class
      cardElement.classList.add('connection-celebrating');

      // Create floating hearts effect
      this.createFloatingHearts(cardElement as HTMLElement);

      // Remove celebration class after animation
      setTimeout(() => {
        cardElement.classList.remove('connection-celebrating');
      }, 2000);
    }
  }

  /**
   * Create floating hearts effect for connection
   */
  private createFloatingHearts(cardElement: HTMLElement): void {
    const heartsCount = 8;

    for (let i = 0; i < heartsCount; i++) {
      const heart = document.createElement('div');
      heart.innerHTML = '💖';
      heart.style.position = 'absolute';
      heart.style.fontSize = '1.5rem';
      heart.style.pointerEvents = 'none';
      heart.style.zIndex = '1000';
      heart.style.left = Math.random() * 100 + '%';
      heart.style.top = Math.random() * 100 + '%';
      heart.style.animation = `float-away 2s ease-out forwards`;
      heart.style.animationDelay = (i * 0.2) + 's';

      cardElement.style.position = 'relative';
      cardElement.appendChild(heart);

      // Remove heart after animation
      setTimeout(() => {
        if (heart.parentNode) {
          heart.parentNode.removeChild(heart);
        }
      }, 2200 + (i * 200));
    }
  }

  /**
   * Trigger additional connection success effects
   */
  private triggerConnectionSuccessEffects(discovery: DiscoveryResponse): void {
    // Create success announcement with sound for screen readers
    this.announceAction(`🎉 Soul connection established with ${discovery.profile_preview.first_name}! Compatibility: ${discovery.compatibility.total_compatibility}%`);

    // Create page-wide celebration effect
    const celebrationOverlay = document.createElement('div');
    celebrationOverlay.style.position = 'fixed';
    celebrationOverlay.style.top = '0';
    celebrationOverlay.style.left = '0';
    celebrationOverlay.style.width = '100%';
    celebrationOverlay.style.height = '100%';
    celebrationOverlay.style.pointerEvents = 'none';
    celebrationOverlay.style.zIndex = '9999';
    celebrationOverlay.style.background = 'radial-gradient(circle, rgba(255, 215, 0, 0.1) 0%, transparent 70%)';
    celebrationOverlay.style.animation = 'celebration-flash 1s ease-out';

    document.body.appendChild(celebrationOverlay);

    setTimeout(() => {
      if (celebrationOverlay.parentNode) {
        document.body.removeChild(celebrationOverlay);
      }
    }, 1000);
  }

  /**
   * Get soul orb state based on discovery data
   */
  getSoulOrbState(discovery: DiscoveryResponse): 'active' | 'connecting' | 'matched' | 'dormant' {
    if (discovery.compatibility.total_compatibility >= 90) {
      return 'matched';
    } else if (discovery.compatibility.total_compatibility >= 70) {
      return 'connecting';
    } else {
      return 'active';
    }
  }

  /**
   * Get energy level based on compatibility score
   */
  getEnergyLevel(compatibilityScore: number): number {
    if (compatibilityScore >= 90) return 5;
    if (compatibilityScore >= 80) return 4;
    if (compatibilityScore >= 70) return 3;
    if (compatibilityScore >= 60) return 2;
    if (compatibilityScore >= 50) return 1;
    return 0;
  }

  /**
   * Enhanced loading with progress updates
   */
  private async loadDiscoveriesWithProgress(): Promise<void> {
    this.isLoading = true;
    this.loadingProgress = 0;
    this.error = null;

    try {
      // Step 1: Analyzing your profile
      this.loadingProgress = 0;
      await this.delay(800);

      // Step 2: Finding compatible souls
      this.loadingProgress = 1;
      await this.delay(800);

      // Step 3: Calculating compatibility
      this.loadingProgress = 2;

      const discoveries = await new Promise<DiscoveryResponse[]>((resolve, reject) => {
        this.soulConnectionService.discoverSoulConnections(this.discoveryFilters).subscribe({
          next: (data) => resolve(data || []),
          error: (err) => reject(err instanceof Error ? err : new Error(String(err)))
        });
      });

      // Step 4: Preparing your matches
      this.loadingProgress = 3;
      await this.delay(500);

      this.discoveries = discoveries;

      // Initialize card animations
      this.discoveries.forEach(d => {
        this.cardAnimations.set(d.user_id, 'default');
      });

      // Announce results to screen reader
      if (this.discoveries.length === 0) {
        this.announceAction('No soul connections found. Try adjusting your filters.');
      } else {
        this.announceAction(`Found ${this.discoveries.length} soul connection${this.discoveries.length === 1 ? '' : 's'}. Use arrow keys to navigate between profiles.`);
      }
    } catch (error: any) {
      console.error('Discovery error:', error);
      this.error = error.message || 'Failed to load soul connections';
      this.announceAction(`Error loading connections: ${this.error}`);
      this.errorLoggingService.logError(error, {
        component: 'discover',
        action: 'load_discoveries',
        filters: this.discoveryFilters
      });
    } finally {
      this.isLoading = false;
      this.loadingProgress = 0;
    }
  }

  /**
   * Utility delay function for loading states
   */
  private delay(ms: number): Promise<void> {
    return new Promise(resolve => setTimeout(resolve, ms));
  }

  // === SWIPE GESTURE METHODS ===

  /**
   * Get swipe configuration for discovery cards
   */
  getSwipeConfig() {
    return {
      threshold: 80, // Higher threshold for intentional swipes
      velocityThreshold: 0.5, // Faster swipe required
      timeThreshold: 400, // Quick swipe within 400ms
      enabledDirections: ['left', 'right', 'up'] as ('left' | 'right' | 'up' | 'down')[],
      hapticFeedback: true,
      preventDefaultEvents: true
    };
  }

  /**
   * Handle swipe left gesture (Pass/Reject)
   */
  onSwipeLeft(discovery: DiscoveryResponse, event: SwipeEvent): void {
    // Add visual feedback
    const element = event.element;
    element.classList.add('swipe-pass', 'swipe-left-preview');

    // Trigger haptic feedback
    this.hapticFeedbackService.triggerPassFeedback();

    // Announce action for accessibility
    this.announceAction(`Passed on ${this.getPartnerName(discovery)}`);

    // Perform pass action with animation
    setTimeout(() => {
      this.handlePassAction(discovery);
      element.classList.remove('swipe-pass', 'swipe-left-preview');
    }, 200);

    // Log swipe action
    console.log('Swipe pass action:', {
      userId: discovery.user_id,
      compatibilityScore: discovery.compatibility.total_compatibility,
      swipeVelocity: event.velocity,
      swipeDistance: event.distance
    });
  }

  /**
   * Handle swipe move to preview physics-based movement
   */
  onSwipeMove(event: SwipeEvent): void {
    const element = event.element;
    const deltaX = event.deltaX || 0;
    const deltaY = event.deltaY || 0;
    const rotation = Math.max(-20, Math.min(20, deltaX / 10));
    element.style.transition = 'transform 0s';
    element.style.transform = `translate(${deltaX}px, ${deltaY}px) rotate(${rotation}deg)`;
  }

  /**
   * Handle swipe right gesture (Like/Connect)
   */
  onSwipeRight(discovery: DiscoveryResponse, event: SwipeEvent): void {
    // Add visual feedback
    const element = event.element;
    element.classList.add('swipe-like', 'swipe-right-preview');

    // Trigger haptic feedback based on compatibility
    const compatibilityScore = discovery.compatibility.total_compatibility;
    if (compatibilityScore >= 90) {
      this.hapticFeedbackService.triggerSuccessFeedback(); // Strong feedback for high compatibility
    } else {
      this.hapticFeedbackService.triggerSelectionFeedback();
    }

    // Announce action for accessibility
    this.announceAction(`Connected with ${this.getPartnerName(discovery)}`);

    // Perform connect action with animation
    setTimeout(() => {
      this.handleConnectAction(discovery);
      element.classList.remove('swipe-like', 'swipe-right-preview');
    }, 200);

    // Log swipe action
    console.log('Swipe connect action:', {
      userId: discovery.user_id,
      compatibilityScore: discovery.compatibility.total_compatibility,
      swipeVelocity: event.velocity,
      swipeDistance: event.distance
    });
  }

  /**
   * Handle swipe up gesture (Super Like)
   */
  onSwipeUp(discovery: DiscoveryResponse, event: SwipeEvent): void {
    // Only allow super like for high compatibility
    const compatibilityScore = discovery.compatibility.total_compatibility;
    if (compatibilityScore < 80) {
      // Provide feedback that super like isn't available
      this.hapticFeedbackService.triggerErrorFeedback();
      this.announceAction('Super like requires 80% compatibility or higher');
      return;
    }

    // Add visual feedback
    const element = event.element;
    element.classList.add('swipe-superlike');

    // Strong haptic feedback for super like
    this.hapticFeedbackService.triggerSuccessFeedback();

    // Announce action for accessibility
    this.announceAction(`Super liked ${this.getPartnerName(discovery)}! This shows special interest.`);

    // Perform super like action with special animation
    setTimeout(() => {
      this.superLikeDiscovery(discovery);
      element.classList.remove('swipe-superlike');
    }, 300);

    // Log swipe action
    console.log('Swipe superlike action:', {
      userId: discovery.user_id,
      compatibilityScore: discovery.compatibility.total_compatibility,
      swipeVelocity: event.velocity,
      swipeDistance: event.distance
    });
  }

  /**
   * Super like a discovery (enhanced connection request)
   */
  private superLikeDiscovery(discovery: DiscoveryResponse): void {
<<<<<<< HEAD
    const superLikeRequest = {
      user2_id: discovery.user_id,
      connection_stage: 'soul_discovery' as any,
      status: 'active'
    };

    this.soulConnectionService.initiateSoulConnection(superLikeRequest).subscribe({
      next: (connection: any) => {
=======
    this.soulConnectionService.initiateSoulConnection({ user2_id: discovery.user_id }).subscribe({
      next: (_connection: any) => {
>>>>>>> a6e0ff01
        // Remove from discoveries
        this.discoveries = this.discoveries.filter(d => d.user_id !== discovery.user_id);

        // Show success feedback
        this.announceAction(`Super like sent to ${this.getPartnerName(discovery)}! They'll be notified of your special interest.`);

        // Navigate to connections if this was the last discovery
        if (this.discoveries.length === 0) {
          setTimeout(() => {
            this.router.navigate(['/connections']);
          }, 2000);
        }
      },
      error: (error: any) => {
<<<<<<< HEAD
        this.announceAction(`Failed to send super like: ${error.message}`);
        this.errorLoggingService.logError(error, {
=======
        this.announceAction(`Failed to send super like: ${error?.message || 'Unknown error'}`);
        this.errorLoggingService.logError(error as any, {
>>>>>>> a6e0ff01
          component: 'discover',
          action: 'super_like',
          targetUserId: discovery.user_id
        });
      }
    });
  }

  /**
   * Get partner name for accessibility announcements
   */
  private getPartnerName(discovery: DiscoveryResponse): string {
    return discovery.profile_preview?.first_name || 'soul connection';
  }

<<<<<<< HEAD
  // Removed duplicate - using enhanced version below with A/B testing
=======
  /**
   * Handle pass action for discovery
   */
  private handlePassAction(discovery: DiscoveryResponse): void {
    // Remove from discoveries list
    const removedIndex = this.discoveries.findIndex(d => d.user_id === discovery.user_id);
    this.discoveries = this.discoveries.filter(d => d.user_id !== discovery.user_id);
    this.queueUndo('pass', discovery, removedIndex, `Passed on ${this.getPartnerName(discovery)}.`);

    // Show next discovery if available
    if (this.discoveries.length === 0) {
      this.loadDiscoveries();
    }
  }
>>>>>>> a6e0ff01

  /**
   * Handle connect action for discovery
   */
  private handleConnectAction(discovery: DiscoveryResponse): void {
<<<<<<< HEAD
    const connectionRequest = {
      user2_id: discovery.user_id,
      connection_stage: 'soul_discovery' as any,
      status: 'active'
    };

    this.soulConnectionService.initiateSoulConnection(connectionRequest).subscribe({
      next: (connection: any) => {
=======
    this.soulConnectionService.initiateSoulConnection({ user2_id: discovery.user_id }).subscribe({
      next: (_connection: any) => {
>>>>>>> a6e0ff01
        // Remove from discoveries
        const removedIndex = this.discoveries.findIndex(d => d.user_id === discovery.user_id);
        this.discoveries = this.discoveries.filter(d => d.user_id !== discovery.user_id);
<<<<<<< HEAD
        
        // Track A/B test conversion
        this.abTestingService.trackEvent('discovery_card_layout', 'connection_created', {
          compatibilityScore: discovery.compatibility.total_compatibility,
          connectionType: 'like'
        });
        
=======
        this.queueUndo('connect', discovery, removedIndex, `Connection request sent to ${this.getPartnerName(discovery)}.`);

>>>>>>> a6e0ff01
        // Show success feedback
        this.announceAction(`Connection request sent to ${this.getPartnerName(discovery)}!`);
      },
      error: (error: any) => {
        console.error('Failed to create connection:', error);
        this.announceAction('Failed to send connection request. Please try again.');
      }
    });
  }

<<<<<<< HEAD
  // === A/B TESTING METHODS ===

  /**
   * Initialize A/B testing for discovery page
   */
  private initializeABTesting(): void {
    // Track discovery page view
    this.abTestingService.trackEvent('discovery_card_layout', 'discovery_page_viewed');
    
    // Log current variant for debugging
    const variant = this.abTestingService.getVariant('discovery_card_layout');
    if (variant) {
      console.log('Discovery A/B Test - User assigned to variant:', variant.name);
    }
  }

  /**
   * Get current discovery card layout configuration
   */
  getDiscoveryCardConfig(): any {
    return this.abTestingService.getVariantConfig('discovery_card_layout') || {
      layout: 'vertical',
      showCompatibilityFirst: false,
      cardAnimation: 'default',
      buttonStyle: 'standard'
    };
  }

  /**
   * Check if user is in specific A/B test variant
   */
  isInVariant(testId: string, variantId: string): boolean {
    return this.abTestingService.isInVariant(testId, variantId);
  }

  /**
   * Track discovery card interaction
   */
  private trackCardInteraction(discovery: DiscoveryResponse, action: string): void {
    this.abTestingService.trackEvent('discovery_card_layout', action, {
      userId: discovery.user_id,
      compatibilityScore: discovery.compatibility.total_compatibility,
      cardPosition: this.discoveries.findIndex(d => d.user_id === discovery.user_id)
    });
  }

  /**
   * Enhanced pass action with A/B testing
   */
  private handlePassAction(discovery: DiscoveryResponse): void {
    // Track A/B test interaction
    this.trackCardInteraction(discovery, 'card_passed');
    
    // Remove from discoveries list
    this.discoveries = this.discoveries.filter(d => d.user_id !== discovery.user_id);
    
    // Show next discovery if available
    if (this.discoveries.length === 0) {
      this.loadDiscoveries();
    }
  }

  /**
   * Track time spent on discovery page
   */
  private pageViewStartTime = Date.now();

  ngOnDestroy(): void {
    // Track total time spent on discovery page
    const timeSpent = Date.now() - this.pageViewStartTime;
    this.abTestingService.trackEvent('discovery_card_layout', 'discovery_time_spent', {
      value: timeSpent,
      cardsViewed: this.discoveries.length
    });
=======
  /**
   * Queue undo action for last dismissal/connect
   */
  private queueUndo(type: 'pass' | 'connect' | 'super_like', item: DiscoveryResponse, index: number, message: string): void {
    if (this.lastAction?.timeoutId) {
      clearTimeout(this.lastAction.timeoutId);
    }
    const timeoutId = setTimeout(() => {
      this.lastAction = null;
    }, 5000);
    this.lastAction = { type, item, index, message, timeoutId };
  }

  /**
   * Undo the last action if within the time window
   */
  undoLastAction(): void {
    if (!this.lastAction) return;
    const { item, index, timeoutId } = this.lastAction;
    clearTimeout(timeoutId);
    // Reinsert item at previous index
    this.discoveries = [
      ...this.discoveries.slice(0, index),
      item,
      ...this.discoveries.slice(index)
    ];
    this.cardAnimations.set(item.user_id, 'default');
    this.lastAction = null;
    this.announceAction('Action undone.');
    // Focus restored card
    setTimeout(() => this.navigateToCard(index), 0);
>>>>>>> a6e0ff01
  }
}<|MERGE_RESOLUTION|>--- conflicted
+++ resolved
@@ -32,14 +32,10 @@
 @Component({
   selector: 'app-discover',
   template: `
-<<<<<<< HEAD
-    <!-- Temporarily removed error boundary for compilation fix -->
-=======
     <app-error-boundary
       [retryCallback]="retryDiscovery"
       errorTitle="Discovery Error"
       errorMessage="Unable to load soul connections. Please try again.">
->>>>>>> a6e0ff01
       <div class="discover-container">
         <!-- Soul Discovery Header -->
         <div class="discovery-header" role="banner">
@@ -1379,19 +1375,8 @@
    * Super like a discovery (enhanced connection request)
    */
   private superLikeDiscovery(discovery: DiscoveryResponse): void {
-<<<<<<< HEAD
-    const superLikeRequest = {
-      user2_id: discovery.user_id,
-      connection_stage: 'soul_discovery' as any,
-      status: 'active'
-    };
-
-    this.soulConnectionService.initiateSoulConnection(superLikeRequest).subscribe({
-      next: (connection: any) => {
-=======
     this.soulConnectionService.initiateSoulConnection({ user2_id: discovery.user_id }).subscribe({
       next: (_connection: any) => {
->>>>>>> a6e0ff01
         // Remove from discoveries
         this.discoveries = this.discoveries.filter(d => d.user_id !== discovery.user_id);
 
@@ -1406,13 +1391,8 @@
         }
       },
       error: (error: any) => {
-<<<<<<< HEAD
-        this.announceAction(`Failed to send super like: ${error.message}`);
-        this.errorLoggingService.logError(error, {
-=======
         this.announceAction(`Failed to send super like: ${error?.message || 'Unknown error'}`);
         this.errorLoggingService.logError(error as any, {
->>>>>>> a6e0ff01
           component: 'discover',
           action: 'super_like',
           targetUserId: discovery.user_id
@@ -1426,84 +1406,6 @@
    */
   private getPartnerName(discovery: DiscoveryResponse): string {
     return discovery.profile_preview?.first_name || 'soul connection';
-  }
-
-<<<<<<< HEAD
-  // Removed duplicate - using enhanced version below with A/B testing
-=======
-  /**
-   * Handle pass action for discovery
-   */
-  private handlePassAction(discovery: DiscoveryResponse): void {
-    // Remove from discoveries list
-    const removedIndex = this.discoveries.findIndex(d => d.user_id === discovery.user_id);
-    this.discoveries = this.discoveries.filter(d => d.user_id !== discovery.user_id);
-    this.queueUndo('pass', discovery, removedIndex, `Passed on ${this.getPartnerName(discovery)}.`);
-
-    // Show next discovery if available
-    if (this.discoveries.length === 0) {
-      this.loadDiscoveries();
-    }
-  }
->>>>>>> a6e0ff01
-
-  /**
-   * Handle connect action for discovery
-   */
-  private handleConnectAction(discovery: DiscoveryResponse): void {
-<<<<<<< HEAD
-    const connectionRequest = {
-      user2_id: discovery.user_id,
-      connection_stage: 'soul_discovery' as any,
-      status: 'active'
-    };
-
-    this.soulConnectionService.initiateSoulConnection(connectionRequest).subscribe({
-      next: (connection: any) => {
-=======
-    this.soulConnectionService.initiateSoulConnection({ user2_id: discovery.user_id }).subscribe({
-      next: (_connection: any) => {
->>>>>>> a6e0ff01
-        // Remove from discoveries
-        const removedIndex = this.discoveries.findIndex(d => d.user_id === discovery.user_id);
-        this.discoveries = this.discoveries.filter(d => d.user_id !== discovery.user_id);
-<<<<<<< HEAD
-        
-        // Track A/B test conversion
-        this.abTestingService.trackEvent('discovery_card_layout', 'connection_created', {
-          compatibilityScore: discovery.compatibility.total_compatibility,
-          connectionType: 'like'
-        });
-        
-=======
-        this.queueUndo('connect', discovery, removedIndex, `Connection request sent to ${this.getPartnerName(discovery)}.`);
-
->>>>>>> a6e0ff01
-        // Show success feedback
-        this.announceAction(`Connection request sent to ${this.getPartnerName(discovery)}!`);
-      },
-      error: (error: any) => {
-        console.error('Failed to create connection:', error);
-        this.announceAction('Failed to send connection request. Please try again.');
-      }
-    });
-  }
-
-<<<<<<< HEAD
-  // === A/B TESTING METHODS ===
-
-  /**
-   * Initialize A/B testing for discovery page
-   */
-  private initializeABTesting(): void {
-    // Track discovery page view
-    this.abTestingService.trackEvent('discovery_card_layout', 'discovery_page_viewed');
-    
-    // Log current variant for debugging
-    const variant = this.abTestingService.getVariant('discovery_card_layout');
-    if (variant) {
-      console.log('Discovery A/B Test - User assigned to variant:', variant.name);
-    }
   }
 
   /**
@@ -1544,8 +1446,10 @@
     this.trackCardInteraction(discovery, 'card_passed');
     
     // Remove from discoveries list
+    const removedIndex = this.discoveries.findIndex(d => d.user_id === discovery.user_id);
     this.discoveries = this.discoveries.filter(d => d.user_id !== discovery.user_id);
-    
+    this.queueUndo('pass', discovery, removedIndex, `Passed on ${this.getPartnerName(discovery)}.`);
+
     // Show next discovery if available
     if (this.discoveries.length === 0) {
       this.loadDiscoveries();
@@ -1555,16 +1459,24 @@
   /**
    * Track time spent on discovery page
    */
-  private pageViewStartTime = Date.now();
-
-  ngOnDestroy(): void {
-    // Track total time spent on discovery page
-    const timeSpent = Date.now() - this.pageViewStartTime;
-    this.abTestingService.trackEvent('discovery_card_layout', 'discovery_time_spent', {
-      value: timeSpent,
-      cardsViewed: this.discoveries.length
+  private handleConnectAction(discovery: DiscoveryResponse): void {
+    this.soulConnectionService.initiateSoulConnection({ user2_id: discovery.user_id }).subscribe({
+      next: (_connection: any) => {
+        // Remove from discoveries
+        const removedIndex = this.discoveries.findIndex(d => d.user_id === discovery.user_id);
+        this.discoveries = this.discoveries.filter(d => d.user_id !== discovery.user_id);
+        this.queueUndo('connect', discovery, removedIndex, `Connection request sent to ${this.getPartnerName(discovery)}.`);
+
+        // Show success feedback
+        this.announceAction(`Connection request sent to ${this.getPartnerName(discovery)}!`);
+      },
+      error: (error: any) => {
+        console.error('Failed to create connection:', error);
+        this.announceAction('Failed to send connection request. Please try again.');
+      }
     });
-=======
+  }
+
   /**
    * Queue undo action for last dismissal/connect
    */
@@ -1596,6 +1508,5 @@
     this.announceAction('Action undone.');
     // Focus restored card
     setTimeout(() => this.navigateToCard(index), 0);
->>>>>>> a6e0ff01
   }
 }